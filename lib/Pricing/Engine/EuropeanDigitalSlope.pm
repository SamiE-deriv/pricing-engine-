--- conflicted
+++ resolved
@@ -24,21 +24,12 @@
 
 =head1 VERSION
 
-<<<<<<< HEAD
-Version 1.12
-
-=cut
-
-our $VERSION = '1.12';
-=======
 Version 1.13
 
 =cut
 
 our $VERSION = '1.13';
 
-
->>>>>>> f68bd1f7
 
 =head1 SYNOPSIS
 
