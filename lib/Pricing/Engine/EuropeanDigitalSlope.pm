package Pricing::Engine::EuropeanDigitalSlope;

use 5.010;

use File::ShareDir ();
use Storable qw(dclone);
use List::Util qw(min max sum);
use YAML::XS qw(LoadFile);
use Finance::Asset;
use Math::Function::Interpolator;
use Math::Business::BlackScholes::Binaries;
use Math::Business::BlackScholes::Binaries::Greeks::Vega;
use Math::Business::BlackScholes::Binaries::Greeks::Delta;
use Machine::Epsilon;

=head1 NAME

Pricing::Engine::EuropeanDigitalSlope - A pricing model for european digital contracts.

=head1 VERSION

Version 1.20

=cut

our $VERSION = '1.20';

=head1 SYNOPSIS

  use Pricing::Engine::EuropeanDigitalSlope;

  my $now = time;
  my $pe = Pricing::Engine::EuropeanDigitalSlope->new(
      contract_type => 'CALL' # supports CALL, PUT, EXPIRYMISS and EXPIRYRANGE
      underlying_symbol => 'frxUSDJPY',
      spot => 120,
      strikes => [121], # an array reference of strikes. [$strike1, $strike2] for multiple strikes contracts
      date_start => $now, # epoch or Date::Utility object
      date_pricing => $now, # epoch or Date::Utility object
      date_expiry => $now + 86400, # epoch or Date::Utility object
      mu => 0.001,
      vol => 0.1, 10% volatility
      discount_rate => 0.001, # payout currency rate
      r_rate => 0.0023,
      q_rate => 0.0021,
      payouttime_code => 0, # boolean. True if the contract payouts at hit, false otherwise
      priced_with => 'numeraire', # numeraire, base or quanto?
      market_data => $market_data, # hash reference of subroutine reference to fetch market data
      market_convention => $market_convention, # hash reference of subroutine reference to fetch market convention information
  );

  Final probability (base_probability + risk_markup)
  my $ask_probability = $pe->ask_probability;

=head1 ATTRIBUTES

=head2 contract_type

The contract that we wish to price.

=head2 spot

The spot value of the underlying instrument.

=head2 strikes

The strike{s) of the contract. (Array Reference)

=head2 discount_rate

The interest rate of the payout currency

=head2 mu

The drift of the underlying instrument.

=head2 vol

volatility of the underlying instrument.

=head2 q_rate

asset rate of the underlying instrument.

=head2 r_rate

quoted currency rate of the underlying instrument.

=head2 underlying_symbol

The symbol of the underlying instrument.

=head2 priced_with

Is this a base, numeraire or quanto contract.

=cut

=head2 date_start

The start time of the contract. Is a Date::Utility object.

=head2 date_pricing

The time of which the contract is priced. Is a Date::Utility object.

=head2 date_expiry

The expiration time of the contract. Is a Date::Utility object.

=cut

=head2 market_data

A hash reference of subroutine references to fetch market data.

- get_vol_spread: Expects a underlying_symbol, spread_type and timeindays as input. Returns a vol spread number.

my $vol_spread = $market_data->{get_vol_spread}->('atm', 7);

- get_volsurface_data: Expects nothing as input. Returns a hash reference of volsurface data.

my $surface_data = $market_data->{get_volsurface_data}->();

- get_market_rr_bf: Expects timeindays as input. Returns a hash reference of 25 risk reversal and 25 butterfly information.

my $market_rr_bf = $market_data->{get_market_rr_bf}->(7);

- get_volatility: Expects a hash refernce of volatility argument as input. Optional input: surface data. Returns a volatility number.

my $vol = $market_data->{get_volatility}->({delta => 50, from => $from, to => $to});
my $surface_data = {
    7 => {
        smile => {
            75 => 0.1,
            50 => 0.11,
            25 => 0.25
        }
    },
    14 => {
        smile => {
            75 => 0.12,
            50 => 0.21,
            25 => 0.21
        }
    },
};

# To get volatility with a modified surface.
$vol = $market_data->{get_volatility}->({delta => 50, from => $from, to => $to}, $surface_data);

- get_atm_volatility: Expects a hash reference as input. Returns a volatility number.

my $atm_vol = $market_data->{get_atm_volatility}->({expiry_date => Date::Utility->new});
$atm_vol = $market_data->{get_atm_volatility}->({days => 7});

=head2 market_convention

A hash reference of subroutine references to fetch market convention.

- get_rollover_time: Rollover time is of which a volsurface is expected to rollover to the next trading day. Expects a date as input. Returns Date::Utility object of the rollover time.

my $rollover_time = $market_data->{get_rollover_time}->(Date::Utility->new);

=cut

# required for now since market data and convention are still
# very much intact to BOM code

=head2 debug_information

Logging output.

=cut

=head2 error

Error thrown while calculating probability or markups.

=cut

# Contract types supported by this engine.
state $supported_types = {
    CALL        => 1,
    PUT         => 1,
    EXPIRYMISS  => 1,
    EXPIRYRANGE => 1
};

state $formula_args = [qw(spot strikes _timeinyears discount_rate mu vol payouttime_code)];

state $markup_config = {
    forex => {
        traded_market_markup => 1,
        butterfly_markup     => 1
    },
    commodities => {
        traded_market_markup => 1,
    },
    stocks => {
        traded_market_markup     => 1,
        smile_uncertainty_markup => 1,
    },
    indices => {
        traded_market_markup     => 1,
        smile_uncertainty_markup => 1,
    },
    volidx => {},
};

=head2 required_args

Required arguments for this engine to work.

=cut

sub required_args {
    return [
        qw(for_date volsurface volsurface_recorded_date contract_type spot strikes date_start date_pricing 
        date_expiry discount_rate mu payouttime_code q_rate r_rate priced_with underlying_symbol 
        market_convention chronicle_reader)
    ];
}

=head2 ask_probability

Final probability of the contract.

=cut

sub ask_probability {
    my $args = shift;
    my $debug_info = shift;

    my $contract_type = $args->{contract_type};
    unless ($supported_types->{$contract_type}) {
        $debug_info->{error} = 'Unsupported contract type [' . $contract_type . '] for ' . __PACKAGE__;
    }

    my @strikes = @{$args->{strikes}};
    my $err     = 'Barrier error for contract type [' . $contract_type . ']';
    if (_two_barriers($args)) {
        $debug_info->{error} = $err if @strikes != 2;
    } else {
        $debug_info->{error} = $err if @strikes != 1;
    }

    if ($args->{date_expiry}->is_before($args->{date_start})) {
        $debug_info->{error} = 'Date expiry is before date start';
    }

    my $probability = theo_probability($args, $debug_info) + _risk_markup($args, $debug_info);

    return max(0, min(1, $probability));
}

=head2 theo_probability

BlackScholes probability.

=cut

sub theo_probability {
    my $args = shift;
    my $debug_info = shift;

    return 1 if $debug_info->{error};
    my $result = max(0, min(1, _calculate_probability($args, {}, $debug_info)));
    return $result;
}

sub _get_volsurface {
    my $args = shift;

    my $underlying = Quant::Framework::Underlying->new({
            symbol           => $args->{underlying_symbol},
            chronicle_reader => $args->{chronicle_reder}
        }, $args->{for_date});

    my $class = 'Quant::Framework::VolSurface::Delta';
    $class = 'Quant::Framework::VolSurface::Moneyness' if $underlying->volatility_surface_type eq 'moneyness';

    return $class->new({
            underlying => $underlying,
            surface    => $args->{volsurface},
            recorded_date => $args->{volsurface_recorded_date},
            chronicle_reader => $args->{chronicle_reader},
            type => $underlying->volatility_surface_type,
        });
}

=head2 risk_markup

Risk markup imposed by this engine.

=cut

sub _risk_markup {
    my $args = shift;
    my $debug_info = shift;

    return 0 if $debug_info->{error};

    my $underlying_config = _underlying_config($args);
    my $market        = $underlying_config->{market};
    my $market_markup_config = $markup_config->{$market};
    my $is_intraday   = _is_intraday($args);

    my $risk_markup = 0;
    if ($market_markup_config->{'traded_market_markup'}) {
        # risk_markup is zero for forward_starting contracts due to complaints from Australian affiliates.
        return $risk_markup if (_is_forward_starting($args));

        my %greek_params = %{_pricing_args($args)};

        my $vol_args = _get_vol_expiry($args);
        $vol_args->{delta} = 50;
        $greek_params{vol} = _get_volatility($args, $vol_args);

        # vol_spread_markup
        my $spread_type = _is_atm_contract($args) ? 'atm' : 'max';
        my $vol_spread = _get_spread($args, {
            sought_point => $spread_type,
            day          => _timeindays($args)
        });

        my $bs_vega_formula   = _greek_formula_for('vega', $args->{contract_type});
        my $bs_vega           = abs($bs_vega_formula->(_to_array(\%greek_params)));
        my $vol_spread_markup = min($vol_spread * $bs_vega, 0.7);
        $risk_markup += $vol_spread_markup;
        $debug_info->{risk_markup}{parameters}{vol_spread_markup} = $vol_spread_markup;

        # spot_spread_markup
        if (not $is_intraday) {
            my $underlying_config = _underlying_config($args);
            my $spot_spread_size   = $underlying_config->{spot_spread_size} // 50;
            my $spot_spread_base   = $spot_spread_size * $underlying_config->{pip_size};
            my $bs_delta_formula   = _greek_formula_for('delta', $args->{contract_type});
            my $bs_delta           = abs($bs_delta_formula->(_to_array(\%greek_params)));
            my $spot_spread_markup = max(0, min($spot_spread_base * $bs_delta, 0.01));
            $risk_markup += $spot_spread_markup;
            $debug_info->{risk_markup}{parameters}{spot_spread_markup} = $spot_spread_markup;
        }

        # Generally for indices and stocks the minimum available tenor for smile is 30 days.
        # We use this to price short term contracts, so adding a 5% markup for the volatility uncertainty.
        if ($market_markup_config->{smile_uncertainty_markup} and _timeindays($args) < 7 and not _is_atm_contract($args)) {
            my $smile_uncertainty_markup = 0.05;
            $risk_markup += $smile_uncertainty_markup;
            $debug_info->{risk_markup}{parameters}{smile_uncertainty_markup} = $smile_uncertainty_markup;
        }

<<<<<<< HEAD
        # end of day market risk markup
        # This is added for uncertainty in volatilities during rollover period.
        # The rollover time for volsurface is set at NY 1700. However, we are not sure when the actual rollover
        # will happen. Hence we add a 5% markup to the price. This markup applies to forex and commodities only.
        if ($market_markup_config->{'end_of_day_markup'} and not _is_atm_contract($args) and _timeindays($args) <= 3) {
            my $ny_1600 = $args->{market_convention}->{get_rollover_time}->($args->{date_start})->minus_time_interval('1h');
            if ($ny_1600->is_before($args->{date_start}) or ($is_intraday and $ny_1600->is_before($args->{date_expiry}))) {
                my $eod_market_risk_markup = 0.05;    # flat 5%
                $risk_markup += $eod_market_risk_markup;
                $debug_info->{risk_markup}{parameters}{end_of_day_markup} = $eod_market_risk_markup;
            }
        }

=======
>>>>>>> 991f88b9
        # This is added for the high butterfly condition where the overnight butterfly is higher than threshold (0.01),
        # We add the difference between then original probability and adjusted butterfly probability as markup.
        if ($market_markup_config->{'butterfly_markup'} and _timeindays($args) <= _get_overnight_tenor($args)) {
            my $butterfly_cutoff = 0.01;
            my $original_surface = _get_volsurface($args)->surface;
            my $first_term       = (sort { $a <=> $b } keys %$original_surface)[0];
            my $market_rr_bf     = _get_volsurface($args)->get_market_rr_bf($first_term);
            if ($first_term == _get_overnight_tenor($args) and $market_rr_bf->{BF_25} > $butterfly_cutoff) {
                my $original_bf = $market_rr_bf->{BF_25};
                my $original_rr = $market_rr_bf->{RR_25};
                my ($atm, $c25, $c75) = map { $original_surface->{$first_term}{smile}{$_} } qw(50 25 75);
                my $c25_mod             = $butterfly_cutoff + $atm + 0.5 * $original_rr;
                my $c75_mod             = $c25 - $original_rr;
                my $cloned_surface_data = dclone($original_surface);
                $cloned_surface_data->{$first_term}{smile}{25} = $c25_mod;
                $cloned_surface_data->{$first_term}{smile}{75} = $c75_mod;
                my $vol_args = {
                    strike => _two_barriers($args) ? $args->{spot} : $args->{strikes}->[0],
                    %{_get_vol_expiry($args)},
                };
                my $vol_after_butterfly_adjustment = _get_volatility($args, $vol_args, $cloned_surface_data);
                my $butterfly_adjusted_prob = _calculate_probability($args, {vol => $vol_after_butterfly_adjustment}, $debug_info);
                my $butterfly_markup = min(0.1, abs(theo_probability($args, $debug_info) - $butterfly_adjusted_prob));
                $risk_markup += $butterfly_markup;
                $debug_info->{risk_markup}{parameters}{butterfly_markup} = $butterfly_markup;
            }
        }

        # risk_markup divided equally on both sides.
        $risk_markup /= 2;
    }

    $debug_info->{risk_markup}{amount} = $risk_markup;

    return $risk_markup;
}

## PRIVATE ##

sub _underlying_config {
    my $args = shift;
    return Finance::Asset->instance->get_parameters_for($args->{underlying_symbol});
}

sub _timeindays {
    my $args = shift;

    my $ind = ($args->{date_expiry}->epoch - $args->{date_start}->epoch) / 86400;
    # Preventing duration to go to zero when date_pricing == date_expiry
    # Zero duration will cause pricing calculation error
    # Capping duration at 730 days
    my $epsilon = machine_epsilon();
    $ind = min(730, max($epsilon, $ind));

    return $ind;
}

sub _timeinyears {
    my $args = shift;
    return _timeindays($args) / 365;
}

sub _is_forward_starting {
    my $args = shift;
    # 5 seconds is used as the threshold.
    # if pricing takes more than that, we are in trouble.
    return ($args->{date_start}->epoch - $args->{date_pricing}->epoch > 5) ? 1 : 0;
}

sub _two_barriers {
    my $args = shift;
    return (grep { $args->{contract_type} eq $_ } qw(EXPIRYMISS EXPIRYRANGE)) ? 1 : 0;
}

sub _is_intraday {
    my $args = shift;
    return (_timeindays($args) > 1) ? 0 : 1;
}

sub _is_atm_contract {
    my $args = shift;
    return ($args->{_two_barriers} or $args->{spot} != $args->{strikes}->[0]) ? 0 : 1;
}

sub _calculate_probability {
    my ($args, $modified, $debug_info) = @_;

    my $contract_type = delete $modified->{contract_type} || $args->{contract_type};

    my $probability;
    if ($contract_type eq 'EXPIRYMISS') {
        $probability = _two_barrier_probability($args, $modified, $debug_info);
    } elsif ($contract_type eq 'EXPIRYRANGE') {
        my $discounted_probability = exp(-$args->{discount_rate} * _timeinyears($args));
        $debug_info->{discounted_probability} = $discounted_probability;
        $probability = $discounted_probability - _two_barrier_probability($args, $modified, $debug_info);
    } else {
        my $priced_with = $args->{priced_with};
        my $params      = _pricing_args($args);
        $params->{$_} = $modified->{$_} foreach keys %$modified;

        my (%debug_information, $calc_parameters);
        if ($priced_with eq 'numeraire') {
            ($probability, $calc_parameters) = _calculate($args, $contract_type, $params);
            $debug_information{base_probability}{amount}     = $probability;
            $debug_information{base_probability}{parameters} = $calc_parameters;
        } elsif ($priced_with eq 'quanto') {
            $params->{mu} = $args->{r_rate} - $args->{q_rate};
            ($probability, $calc_parameters) = _calculate($args, $contract_type, $params);
            $debug_information{base_probability}{amount}     = $probability;
            $debug_information{base_probability}{parameters} = $calc_parameters;
        } elsif ($priced_with eq 'base') {
            my %cloned_params = %$params;
            $cloned_params{mu}            = $args->{r_rate} - $args->{q_rate};
            $cloned_params{discount_rate} = $args->{r_rate};
            my $numeraire_prob;
            ($numeraire_prob, $calc_parameters) = _calculate($args, $contract_type, \%cloned_params);
            $debug_information{base_probability}{parameters}{numeraire_probability}{amount}     = $numeraire_prob;
            $debug_information{base_probability}{parameters}{numeraire_probability}{parameters} = $calc_parameters;
            my $vanilla_formula          = _bs_formula_for('vanilla_' . $contract_type);
            my $base_vanilla_probability = $vanilla_formula->(_to_array($params));
            $debug_information{base_probability}{parameters}{base_vanilla_probability}{amount}     = $base_vanilla_probability;
            $debug_information{base_probability}{parameters}{base_vanilla_probability}{parameters} = $params;
            my $which_way = $contract_type eq 'CALL' ? 1 : -1;
            my $strike = $params->{strikes}->[0];
            $debug_information{base_probability}{parameters}{spot}{amount}   = $args->{spot};
            $debug_information{base_probability}{parameters}{strike}{amount} = $strike;
            $probability = ($numeraire_prob * $strike + $base_vanilla_probability * $which_way) / $args->{spot};
            $debug_information{base_probability}{amount} = $probability;
        } else {
            $debug_info->{error} = 'Unrecognized priced_with[' . $priced_with . ']';
            $probability = 1;
        }

        $debug_info->{$contract_type} = \%debug_information;
    }

    return $probability;
}

sub _two_barrier_probability {
    my ($args, $modified, $debug_info) = @_;

    my ($low_strike, $high_strike) = sort { $a <=> $b } @{$args->{strikes}};

<<<<<<< HEAD
    my $vol_args = _get_vol_expiry($args);
    $vol_args->{strike} = $high_strike;
    my $high_vol  = _get_volatility($args, $vol_args);
    my $call_prob = _calculate_probability($args, {
=======
    my $call_prob = $self->_calculate_probability({
>>>>>>> 991f88b9
        contract_type => 'CALL',
        strikes       => [$high_strike],
        vol           => $self->vol->{high_barrier_vol},
        %$modified
    }, $debug_info);

<<<<<<< HEAD
    $vol_args->{strike} = $low_strike;
    my $low_vol  = _get_volatility($args, $vol_args);
    my $put_prob = _calculate_probability($args, { 
=======
    my $put_prob = $self->_calculate_probability({
>>>>>>> 991f88b9
        contract_type => 'PUT',
        strikes       => [$low_strike],
        vol           => $self->vol->{low_barrier_vol},
        %$modified
    }, $debug_info);

    return $call_prob + $put_prob;
}

sub _get_overnight_tenor {
    my $args = shift;

    return _get_volsurface($args)->_ON_day;
}

sub _get_vol_at_strike {
    my $args = shift;

    my $vol_args     = {
        strike => $args->{strikes}->[0],
        q_rate => $args->{q_rate},
        r_rate => $args->{r_rate},
        spot   => $args->{spot},
        from   => $args->{date_start},
        to     => $args->{date_expiry},
    };

    if (scalar $args->{strikes} == 2 ) {
        $vol_args->{strike} = $args->{spot};
    }

    return _get_volsurface($args)->get_volatility($vol_args);
}

sub _get_spread {
    my ($args, $spread_args) = @_;

    return _get_volsurface($args)->get_spread($spread_args);
}

sub _get_volatility {
    my $args = shift;
    my $vol_args = shift;
    my $surface_data = shift;

    my $volsurface = _get_volsurface($args);
    my $vol;
    if ($surface_data) {
        my $new_volsurface_obj = $volsurface->clone({surface_data => $surface_data});
        $vol = $new_volsurface_obj->get_volatility($vol_args);
    } else {
        $vol = $volsurface->get_volatility($vol_args);
    }

    return $vol;
}

sub _calculate {
    my ($args, $contract_type, $params) = @_;

    my %debug_information;
    my $bs_formula     = _bs_formula_for($contract_type);
    my @pricing_args   = _to_array($params);
    my $bs_probability = $bs_formula->(@pricing_args);
    $debug_information{bs_probability}{amount}     = $bs_probability;
    $debug_information{bs_probability}{parameters} = $params;

    my $slope_adjustment = 0;
    unless (_is_forward_starting($args)) {
        my $vanilla_vega_formula = _greek_formula_for('vega', 'vanilla_' . $contract_type);
        my $vanilla_vega = $vanilla_vega_formula->(@pricing_args);
        $debug_information{slope_adjustment}{parameters}{vanilla_vega}{amount}     = $vanilla_vega;
        $debug_information{slope_adjustment}{parameters}{vanilla_vega}{parameters} = $params;
        my $strike   = $params->{strikes}->[0];
        my $vol_args = {
            spot   => $args->{spot},
            q_rate => $args->{q_rate},
            r_rate => $args->{r_rate},
            %{_get_vol_expiry($args)}};
        my $pip_size = _underlying_config($args)->{pip_size};
        # Move by pip size either way.
        $vol_args->{strike} = $strike - $pip_size;
        my $down_vol = _get_volatility($args, $vol_args);
        $vol_args->{strike} = $strike + $pip_size;
        my $up_vol = _get_volatility($args, $vol_args);
        my $slope = ($up_vol - $down_vol) / (2 * $pip_size);
        $debug_information{slope_adjustment}{parameters}{slope} = $slope;
        my $base_amount = $contract_type eq 'CALL' ? -1 : 1;
        $slope_adjustment = $base_amount * $vanilla_vega * $slope;

        if (_get_first_tenor_on_surface($args) > 7 and _is_intraday($args)) {
            $slope_adjustment = max(-0.03, min(0.03, $slope_adjustment));
        }
        $debug_information{slope_adjustment}{amount} = $slope_adjustment;
    }

    my $prob = $bs_probability + $slope_adjustment;

    return ($prob, \%debug_information);
}

sub _bs_formula_for {
    my $contract_type = shift;
    my $formula_path  = 'Math::Business::BlackScholes::Binaries::' . lc $contract_type;
    return \&$formula_path;
}

sub _greek_formula_for {
    my ($greek, $contract_type) = @_;
    my $formula_path = 'Math::Business::BlackScholes::Binaries::Greeks::' . ucfirst lc $greek . '::' . lc $contract_type;
    return \&$formula_path;
}

sub _pricing_args {
    my $args = shift;
    my %result = map { $_ => $args->{$_} } @{$formula_args};

    #timeinyears does not exist in input parameters, we have to calculate it
    $result{_timeinyears} = _timeinyears($args);
    $result{vol} = $args->{vol};

    return \%result;
}

sub _to_array {
    my ($params) = @_;
    my @array = map { ref $params->{$_} eq 'ARRAY' ? @{$params->{$_}} : $params->{$_} } @{$formula_args};
    return @array;
}

sub _get_first_tenor_on_surface {
    my $args = shift;

    my $original_surface = $args->{volsurface}->{$args->{underlying_symbol}};
    my $first_term = (sort { $a <=> $b } keys %$original_surface)[0];
    return $first_term;
}

sub _get_vol_expiry {
    my $args = shift;

    return {
        from => $args->{date_start},
        to   => $args->{date_expiry}
    };
}

=head1 AUTHOR

Binary.com, C<< <support at binary.com> >>

=head1 SUPPORT

You can find documentation for this module with the perldoc command.

    perldoc Pricing::Engine::EuropeanDigitalSlope

=cut

1;<|MERGE_RESOLUTION|>--- conflicted
+++ resolved
@@ -350,22 +350,6 @@
             $debug_info->{risk_markup}{parameters}{smile_uncertainty_markup} = $smile_uncertainty_markup;
         }
 
-<<<<<<< HEAD
-        # end of day market risk markup
-        # This is added for uncertainty in volatilities during rollover period.
-        # The rollover time for volsurface is set at NY 1700. However, we are not sure when the actual rollover
-        # will happen. Hence we add a 5% markup to the price. This markup applies to forex and commodities only.
-        if ($market_markup_config->{'end_of_day_markup'} and not _is_atm_contract($args) and _timeindays($args) <= 3) {
-            my $ny_1600 = $args->{market_convention}->{get_rollover_time}->($args->{date_start})->minus_time_interval('1h');
-            if ($ny_1600->is_before($args->{date_start}) or ($is_intraday and $ny_1600->is_before($args->{date_expiry}))) {
-                my $eod_market_risk_markup = 0.05;    # flat 5%
-                $risk_markup += $eod_market_risk_markup;
-                $debug_info->{risk_markup}{parameters}{end_of_day_markup} = $eod_market_risk_markup;
-            }
-        }
-
-=======
->>>>>>> 991f88b9
         # This is added for the high butterfly condition where the overnight butterfly is higher than threshold (0.01),
         # We add the difference between then original probability and adjusted butterfly probability as markup.
         if ($market_markup_config->{'butterfly_markup'} and _timeindays($args) <= _get_overnight_tenor($args)) {
@@ -511,30 +495,22 @@
 
     my ($low_strike, $high_strike) = sort { $a <=> $b } @{$args->{strikes}};
 
-<<<<<<< HEAD
     my $vol_args = _get_vol_expiry($args);
     $vol_args->{strike} = $high_strike;
     my $high_vol  = _get_volatility($args, $vol_args);
     my $call_prob = _calculate_probability($args, {
-=======
-    my $call_prob = $self->_calculate_probability({
->>>>>>> 991f88b9
         contract_type => 'CALL',
         strikes       => [$high_strike],
-        vol           => $self->vol->{high_barrier_vol},
+        vol           => $high_vol,
         %$modified
     }, $debug_info);
 
-<<<<<<< HEAD
     $vol_args->{strike} = $low_strike;
     my $low_vol  = _get_volatility($args, $vol_args);
     my $put_prob = _calculate_probability($args, { 
-=======
-    my $put_prob = $self->_calculate_probability({
->>>>>>> 991f88b9
         contract_type => 'PUT',
         strikes       => [$low_strike],
-        vol           => $self->vol->{low_barrier_vol},
+        vol           => $low_vol,
         %$modified
     }, $debug_info);
 
